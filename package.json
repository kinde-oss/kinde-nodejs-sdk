--- conflicted
+++ resolved
@@ -14,13 +14,8 @@
     "fs": false
   },
   "dependencies": {
-<<<<<<< HEAD
-    "@babel/cli": "^7.0.0",
+    "@babel/cli": "^7.24.1",
     "superagent": "^7.0.2"
-=======
-    "@babel/cli": "^7.24.1",
-    "superagent": "^5.3.0"
->>>>>>> 5662d027
   },
   "devDependencies": {
     "@babel/core": "^7.0.0",
